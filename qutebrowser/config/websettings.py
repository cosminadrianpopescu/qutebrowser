# vim: ft=python fileencoding=utf-8 sts=4 sw=4 et:

# Copyright 2014-2015 Florian Bruhin (The Compiler) <mail@qutebrowser.org>
#
# This file is part of qutebrowser.
#
# qutebrowser is free software: you can redistribute it and/or modify
# it under the terms of the GNU General Public License as published by
# the Free Software Foundation, either version 3 of the License, or
# (at your option) any later version.
#
# qutebrowser is distributed in the hope that it will be useful,
# but WITHOUT ANY WARRANTY; without even the implied warranty of
# MERCHANTABILITY or FITNESS FOR A PARTICULAR PURPOSE.  See the
# GNU General Public License for more details.
#
# You should have received a copy of the GNU General Public License
# along with qutebrowser.  If not, see <http://www.gnu.org/licenses/>.

"""Bridge from QWebSettings to our own settings.

Module attributes:
    ATTRIBUTES: A mapping from internal setting names to QWebSetting enum
                constants.
"""

import os.path

from PyQt5.QtWebKit import QWebSettings

from qutebrowser.config import config
from qutebrowser.utils import standarddir, objreg, log, utils, debug

UNSET = object()


class Base:

    """Base class for QWebSetting wrappers.

    Attributes:
        _default: The default value of this setting.
    """

    def __init__(self):
        self._default = UNSET

    def _get_qws(self, qws):
        """Get the QWebSettings object to use.

        Args:
            qws: The QWebSettings instance to use, or None to use the global
                 instance.
        """
        if qws is None:
            return QWebSettings.globalSettings()
        else:
            return qws

    def save_default(self, qws=None):
        """Save the default value based on the currently set one.

        This does nothing if no getter is configured for this setting.

        Args:
            qws: The QWebSettings instance to use, or None to use the global
                 instance.

        Return:
            The saved default value.
        """
        try:
            self._default = self.get(qws)
            return self._default
        except AttributeError:
            return None

    def restore_default(self, qws=None):
        """Restore the default value from the saved one.

        This does nothing if the default has never been set.

        Args:
            qws: The QWebSettings instance to use, or None to use the global
                 instance.
        """
        log.misc.vdebug("Restoring default {!r}.".format(self._default))
        if self._default is not UNSET:
            self._set(self._default, qws=qws)

    def get(self, qws=None):
        """Get the value of this setting.

        Must be overridden by subclasses.

        Args:
            qws: The QWebSettings instance to use, or None to use the global
                 instance.
        """
        raise NotImplementedError

    def set(self, value, qws=None):
        """Set the value of this setting.

        Args:
            value: The value to set.
            qws: The QWebSettings instance to use, or None to use the global
                 instance.
        """
        if value is None:
            self.restore_default(qws)
        else:
            self._set(value, qws=qws)

    def _set(self, value, qws):
        """Inner function to set the value of this setting.

        Must be overridden by subclasses.

        Args:
            value: The value to set.
            qws: The QWebSettings instance to use, or None to use the global
                 instance.
        """
        raise NotImplementedError


class Attribute(Base):

    """A setting set via QWebSettings::setAttribute.

    Attributes:
        self._attribute: A QWebSettings::WebAttribute instance.
    """

    def __init__(self, attribute):
        super().__init__()
        self._attribute = attribute

    def __repr__(self):
        return utils.get_repr(
            self, attribute=debug.qenum_key(QWebSettings, self._attribute),
            constructor=True)

    def get(self, qws=None):
        return self._get_qws(qws).attribute(self._attribute)

    def _set(self, value, qws=None):
        self._get_qws(qws).setAttribute(self._attribute, value)


class Setter(Base):

    """A setting set via QWebSettings getter/setter methods.

    This will pass the QWebSettings instance ("self") as first argument to the
    methods, so self._getter/self._setter are the *unbound* methods.

    Attributes:
        _getter: The unbound QWebSettings method to get this value, or None.
        _setter: The unbound QWebSettings method to set this value.
        _args: An iterable of the arguments to pass to the setter/getter
               (before the value, for the setter).
        _unpack: Whether to unpack args (True) or pass them directly (False).
    """

    def __init__(self, getter, setter, args=(), unpack=False):
        super().__init__()
        self._getter = getter
        self._setter = setter
        self._args = args
        self._unpack = unpack

    def __repr__(self):
        return utils.get_repr(self, getter=self._getter, setter=self._setter,
                              args=self._args, unpack=self._unpack,
                              constructor=True)

    def get(self, qws=None):
        if self._getter is None:
            raise AttributeError("No getter set!")
        return self._getter(self._get_qws(qws), *self._args)

    def _set(self, value, qws=None):
        args = [self._get_qws(qws)]
        args.extend(self._args)
        if self._unpack:
            args.extend(value)
        else:
            args.append(value)
        self._setter(*args)


class NullStringSetter(Setter):

    """A setter for settings requiring a null QString as default.

    This overrides save_default so None is saved for an empty string. This is
    needed for the CSS media type, because it returns an empty Python string
    when getting the value, but setting it to the default requires passing None
    (a null QString) instead of an empty string.
    """

    def save_default(self, qws=None):
        try:
            val = self.get(qws)
        except AttributeError:
            return None
        if val == '':
            self._set(None, qws=qws)
        else:
            self._set(val, qws=qws)
        return val


class GlobalSetter(Setter):

    """A setting set via static QWebSettings getter/setter methods.

    self._getter/self._setter are the *bound* methods.
    """

    def get(self, qws=None):
        if qws is not None:
            raise ValueError("qws may not be set with GlobalSetters!")
        if self._getter is None:
            raise AttributeError("No getter set!")
        return self._getter(*self._args)

    def _set(self, value, qws=None):
        if qws is not None:
            raise ValueError("qws may not be set with GlobalSetters!")
        args = list(self._args)
        if self._unpack:
            args.extend(value)
        else:
            args.append(value)
        self._setter(*args)


MAPPINGS = {
    'content': {
        'allow-images':
            Attribute(QWebSettings.AutoLoadImages),
        'allow-javascript':
            Attribute(QWebSettings.JavascriptEnabled),
        'javascript-can-open-windows':
            Attribute(QWebSettings.JavascriptCanOpenWindows),
        'javascript-can-close-windows':
            Attribute(QWebSettings.JavascriptCanCloseWindows),
        'javascript-can-access-clipboard':
            Attribute(QWebSettings.JavascriptCanAccessClipboard),
        #'allow-java':
        #   Attribute(QWebSettings.JavaEnabled),
        'allow-plugins':
            Attribute(QWebSettings.PluginsEnabled),
        'local-content-can-access-remote-urls':
            Attribute(QWebSettings.LocalContentCanAccessRemoteUrls),
        'local-content-can-access-file-urls':
            Attribute(QWebSettings.LocalContentCanAccessFileUrls),
    },
    'network': {
        'dns-prefetch':
            Attribute(QWebSettings.DnsPrefetchEnabled),
    },
    'input': {
        'spatial-navigation':
            Attribute(QWebSettings.SpatialNavigationEnabled),
        'links-included-in-focus-chain':
            Attribute(QWebSettings.LinksIncludedInFocusChain),
    },
    'fonts': {
        'web-family-standard':
            Setter(getter=QWebSettings.fontFamily,
                   setter=QWebSettings.setFontFamily,
                   args=[QWebSettings.StandardFont]),
        'web-family-fixed':
            Setter(getter=QWebSettings.fontFamily,
                   setter=QWebSettings.setFontFamily,
                   args=[QWebSettings.FixedFont]),
        'web-family-serif':
            Setter(getter=QWebSettings.fontFamily,
                   setter=QWebSettings.setFontFamily,
                   args=[QWebSettings.SerifFont]),
        'web-family-sans-serif':
            Setter(getter=QWebSettings.fontFamily,
                   setter=QWebSettings.setFontFamily,
                   args=[QWebSettings.SansSerifFont]),
        'web-family-cursive':
            Setter(getter=QWebSettings.fontFamily,
                   setter=QWebSettings.setFontFamily,
                   args=[QWebSettings.CursiveFont]),
        'web-family-fantasy':
            Setter(getter=QWebSettings.fontFamily,
                   setter=QWebSettings.setFontFamily,
                   args=[QWebSettings.FantasyFont]),
        'web-size-minimum':
            Setter(getter=QWebSettings.fontSize,
                   setter=QWebSettings.setFontSize,
                   args=[QWebSettings.MinimumFontSize]),
        'web-size-minimum-logical':
            Setter(getter=QWebSettings.fontSize,
                   setter=QWebSettings.setFontSize,
                   args=[QWebSettings.MinimumLogicalFontSize]),
        'web-size-default':
            Setter(getter=QWebSettings.fontSize,
                   setter=QWebSettings.setFontSize,
                   args=[QWebSettings.DefaultFontSize]),
        'web-size-default-fixed':
            Setter(getter=QWebSettings.fontSize,
                   setter=QWebSettings.setFontSize,
                   args=[QWebSettings.DefaultFixedFontSize]),
    },
    'ui': {
        'zoom-text-only':
            Attribute(QWebSettings.ZoomTextOnly),
        'frame-flattening':
            Attribute(QWebSettings.FrameFlatteningEnabled),
        'user-stylesheet':
            Setter(getter=QWebSettings.userStyleSheetUrl,
                   setter=QWebSettings.setUserStyleSheetUrl),
        'css-media-type':
            NullStringSetter(getter=QWebSettings.cssMediaType,
                             setter=QWebSettings.setCSSMediaType),
        #'accelerated-compositing':
        #   Attribute(QWebSettings.AcceleratedCompositingEnabled),
        #'tiled-backing-store':
        #   Attribute(QWebSettings.TiledBackingStoreEnabled),
    },
    'storage': {
        'offline-storage-database':
            Attribute(QWebSettings.OfflineStorageDatabaseEnabled),
        'offline-web-application-storage':
            Attribute(QWebSettings.OfflineWebApplicationCacheEnabled),
        'local-storage':
            Attribute(QWebSettings.LocalStorageEnabled),
        'maximum-pages-in-cache':
            GlobalSetter(getter=QWebSettings.maximumPagesInCache,
                         setter=QWebSettings.setMaximumPagesInCache),
        'object-cache-capacities':
            GlobalSetter(getter=None,
                         setter=QWebSettings.setObjectCacheCapacities,
                         unpack=True),
        'offline-storage-default-quota':
            GlobalSetter(getter=QWebSettings.offlineStorageDefaultQuota,
                         setter=QWebSettings.setOfflineStorageDefaultQuota),
        'offline-web-application-cache-quota':
            GlobalSetter(
                getter=QWebSettings.offlineWebApplicationCacheQuota,
                setter=QWebSettings.setOfflineWebApplicationCacheQuota),
    },
    'general': {
        'private-browsing':
            Attribute(QWebSettings.PrivateBrowsingEnabled),
        'developer-extras':
            Attribute(QWebSettings.DeveloperExtrasEnabled),
        'print-element-backgrounds':
            Attribute(QWebSettings.PrintElementBackgrounds),
        'xss-auditing':
            Attribute(QWebSettings.XSSAuditingEnabled),
        'site-specific-quirks':
            Attribute(QWebSettings.SiteSpecificQuirksEnabled),
        'default-encoding':
            Setter(getter=QWebSettings.defaultTextEncoding,
                   setter=QWebSettings.setDefaultTextEncoding),
    }
}


def init():
    """Initialize the global QWebSettings."""
<<<<<<< HEAD
    QWebSettings.setIconDatabasePath(standarddir.cache())
=======
    cachedir = standarddir.get(QStandardPaths.CacheLocation)
    if config.get('general', 'private-browsing'):
        QWebSettings.setIconDatabasePath('')
    else:
        QWebSettings.setIconDatabasePath(cachedir)
>>>>>>> 969c3550
    QWebSettings.setOfflineWebApplicationCachePath(
        os.path.join(standarddir.cache(), 'application-cache'))
    QWebSettings.globalSettings().setLocalStoragePath(
        os.path.join(standarddir.data(), 'local-storage'))
    QWebSettings.setOfflineStoragePath(
        os.path.join(standarddir.data(), 'offline-storage'))

    for sectname, section in MAPPINGS.items():
        for optname, mapping in section.items():
            default = mapping.save_default()
            log.misc.vdebug("Saved default for {} -> {}: {!r}".format(
                sectname, optname, default))
            value = config.get(sectname, optname)
            log.misc.vdebug("Setting {} -> {} to {!r}".format(
                sectname, optname, value))
            mapping.set(value)
    objreg.get('config').changed.connect(update_settings)


def update_settings(section, option):
    """Update global settings when qwebsettings changed."""
    try:
        mapping = MAPPINGS[section][option]
    except KeyError:
        return
    value = config.get(section, option)
    mapping.set(value)<|MERGE_RESOLUTION|>--- conflicted
+++ resolved
@@ -369,15 +369,10 @@
 
 def init():
     """Initialize the global QWebSettings."""
-<<<<<<< HEAD
-    QWebSettings.setIconDatabasePath(standarddir.cache())
-=======
-    cachedir = standarddir.get(QStandardPaths.CacheLocation)
     if config.get('general', 'private-browsing'):
         QWebSettings.setIconDatabasePath('')
     else:
-        QWebSettings.setIconDatabasePath(cachedir)
->>>>>>> 969c3550
+        QWebSettings.setIconDatabasePath(standarddir.cache())
     QWebSettings.setOfflineWebApplicationCachePath(
         os.path.join(standarddir.cache(), 'application-cache'))
     QWebSettings.globalSettings().setLocalStoragePath(
