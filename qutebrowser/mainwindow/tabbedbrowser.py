# vim: ft=python fileencoding=utf-8 sts=4 sw=4 et:

# Copyright 2014-2016 Florian Bruhin (The Compiler) <mail@qutebrowser.org>
#
# This file is part of qutebrowser.
#
# qutebrowser is free software: you can redistribute it and/or modify
# it under the terms of the GNU General Public License as published by
# the Free Software Foundation, either version 3 of the License, or
# (at your option) any later version.
#
# qutebrowser is distributed in the hope that it will be useful,
# but WITHOUT ANY WARRANTY; without even the implied warranty of
# MERCHANTABILITY or FITNESS FOR A PARTICULAR PURPOSE.  See the
# GNU General Public License for more details.
#
# You should have received a copy of the GNU General Public License
# along with qutebrowser.  If not, see <http://www.gnu.org/licenses/>.

"""The main tabbed browser widget."""

import functools
import collections

from PyQt5.QtWidgets import QSizePolicy
from PyQt5.QtCore import pyqtSignal, pyqtSlot, QTimer, QUrl
from PyQt5.QtGui import QIcon

from qutebrowser.config import config
from qutebrowser.keyinput import modeman
from qutebrowser.mainwindow import tabwidget
from qutebrowser.browser import signalfilter, browsertab
from qutebrowser.utils import (log, usertypes, utils, qtutils, objreg,
                               urlutils, message)


UndoEntry = collections.namedtuple('UndoEntry', ['url', 'history', 'index'])


class TabDeletedError(Exception):

    """Exception raised when _tab_index is called for a deleted tab."""


class TabbedBrowser(tabwidget.TabWidget):

    """A TabWidget with QWebViews inside.

    Provides methods to manage tabs, convenience methods to interact with the
    current tab (cur_*) and filters signals to re-emit them when they occurred
    in the currently visible tab.

    For all tab-specific signals (cur_*) emitted by a tab, this happens:
       - the signal gets filtered with _filter_signals and self.cur_* gets
         emitted if the signal occurred in the current tab.

    Attributes:
        search_text/search_options: Search parameters which are shared between
                                    all tabs.
        _win_id: The window ID this tabbedbrowser is associated with.
        _filter: A SignalFilter instance.
        _now_focused: The tab which is focused now.
        _tab_insert_idx_left: Where to insert a new tab with
                         tabbar -> new-tab-position set to 'prev'.
        _tab_insert_idx_right: Same as above, for 'next'.
        _undo_stack: List of UndoEntry namedtuples of closed tabs.
        shutting_down: Whether we're currently shutting down.
        _local_marks: Jump markers local to each page
        _global_marks: Jump markers used across all pages
        default_window_icon: The qutebrowser window icon

    Signals:
        cur_progress: Progress of the current tab changed (load_progress).
        cur_load_started: Current tab started loading (load_started)
        cur_load_finished: Current tab finished loading (load_finished)
        cur_url_changed: Current URL changed.
        cur_link_hovered: Link hovered in current tab (link_hovered)
        cur_scroll_perc_changed: Scroll percentage of current tab changed.
                                 arg 1: x-position in %.
                                 arg 2: y-position in %.
        cur_load_status_changed: Loading status of current tab changed.
        close_window: The last tab was closed, close this window.
        resized: Emitted when the browser window has resized, so the completion
                 widget can adjust its size to it.
                 arg: The new size.
        current_tab_changed: The current tab changed to the emitted tab.
        new_tab: Emits the new WebView and its index when a new tab is opened.
    """

    cur_progress = pyqtSignal(int)
    cur_load_started = pyqtSignal()
    cur_load_finished = pyqtSignal(bool)
    cur_url_changed = pyqtSignal(QUrl)
    cur_link_hovered = pyqtSignal(str)
    cur_scroll_perc_changed = pyqtSignal(int, int)
    cur_load_status_changed = pyqtSignal(str)
    close_window = pyqtSignal()
    resized = pyqtSignal('QRect')
    current_tab_changed = pyqtSignal(browsertab.AbstractTab)
    new_tab = pyqtSignal(browsertab.AbstractTab, int)

    def __init__(self, win_id, parent=None):
        super().__init__(win_id, parent)
        self._win_id = win_id
        self._tab_insert_idx_left = 0
        self._tab_insert_idx_right = -1
        self.shutting_down = False
        self.tabCloseRequested.connect(self.on_tab_close_requested)
        self.currentChanged.connect(self.on_current_changed)
        self.cur_load_started.connect(self.on_cur_load_started)
        self.setSizePolicy(QSizePolicy.Expanding, QSizePolicy.Expanding)
        self._undo_stack = []
        self._filter = signalfilter.SignalFilter(win_id, self)
        self.previous_tabs_stack = []
        self._now_focused = None
        self.search_text = None
        self.search_options = {}
        self._local_marks = {}
        self._global_marks = {}
        self.default_window_icon = self.window().windowIcon()
        objreg.get('config').changed.connect(self.update_favicons)
        objreg.get('config').changed.connect(self.update_window_title)
        objreg.get('config').changed.connect(self.update_tab_titles)

    def __repr__(self):
        return utils.get_repr(self, count=self.count())

    def _tab_index(self, tab):
        """Get the index of a given tab.

        Raises TabDeletedError if the tab doesn't exist anymore.
        """
        try:
            idx = self.indexOf(tab)
        except RuntimeError as e:
            log.webview.debug("Got invalid tab ({})!".format(e))
            raise TabDeletedError(e)
        if idx == -1:
            log.webview.debug("Got invalid tab (index is -1)!")
            raise TabDeletedError("index is -1!")
        return idx

    def widgets(self):
        """Get a list of open tab widgets.

        We don't implement this as generator so we can delete tabs while
        iterating over the list.
        """
        w = []
        for i in range(self.count()):
            w.append(self.widget(i))
        return w

    @config.change_filter('ui', 'window-title-format')
    def update_window_title(self):
        """Change the window title to match the current tab."""
        idx = self.currentIndex()
        if idx == -1:
            # (e.g. last tab removed)
            log.webview.debug("Not updating window title because index is -1")
            return
        fields = self.get_tab_fields(idx)
        fields['id'] = self._win_id

        fmt = config.get('ui', 'window-title-format')
        self.window().setWindowTitle(fmt.format(**fields))

    def _connect_tab_signals(self, tab):
        """Set up the needed signals for tab."""
        # filtered signals
        tab.link_hovered.connect(
            self._filter.create(self.cur_link_hovered, tab))
        tab.load_progress.connect(
            self._filter.create(self.cur_progress, tab))
        tab.load_finished.connect(
            self._filter.create(self.cur_load_finished, tab))
        tab.load_started.connect(
            self._filter.create(self.cur_load_started, tab))
        tab.scroller.perc_changed.connect(
            self._filter.create(self.cur_scroll_perc_changed, tab))
        tab.scroller.perc_changed.connect(self.on_scroll_pos_changed)
        tab.url_changed.connect(
            self._filter.create(self.cur_url_changed, tab))
        tab.load_status_changed.connect(
            self._filter.create(self.cur_load_status_changed, tab))
        tab.url_changed.connect(
            functools.partial(self.on_url_changed, tab))
        # misc
        tab.title_changed.connect(
            functools.partial(self.on_title_changed, tab))
        tab.icon_changed.connect(
            functools.partial(self.on_icon_changed, tab))
        tab.load_progress.connect(
            functools.partial(self.on_load_progress, tab))
        tab.load_finished.connect(
            functools.partial(self.on_load_finished, tab))
        tab.load_started.connect(
            functools.partial(self.on_load_started, tab))
        tab.window_close_requested.connect(
            functools.partial(self.on_window_close_requested, tab))
        tab.new_tab_requested.connect(self.tabopen)
        tab.add_history_item.connect(objreg.get('web-history').add_from_tab)

    def current_url(self):
        """Get the URL of the current tab.

        Intended to be used from command handlers.

        Return:
            The current URL as QUrl.
        """
        idx = self.currentIndex()
        return super().tab_url(idx)

    def shutdown(self):
        """Try to shut down all tabs cleanly."""
        self.shutting_down = True
        for tab in self.widgets():
            self._remove_tab(tab)

    def close_tab(self, tab, *, add_undo=True):
        """Close a tab.

        Args:
            tab: The QWebView to be closed.
            add_undo: Whether the tab close can be undone.
        """
        last_close = config.get('tabs', 'last-close')
        count = self.count()

        if last_close == 'ignore' and count == 1:
            return

        self._remove_tab(tab, add_undo=add_undo)

        self.previous_tabs_stack = []
        self.previous_tabs_stack.append(self.currentIndex())

        if count == 1:  # We just closed the last tab above.
            if last_close == 'close':
                self.close_window.emit()
            elif last_close == 'blank':
                self.openurl(QUrl('about:blank'), newtab=True)
            elif last_close == 'startpage':
                url = QUrl(config.get('general', 'startpage')[0])
                self.openurl(url, newtab=True)
            elif last_close == 'default-page':
                url = config.get('general', 'default-page')
                self.openurl(url, newtab=True)

    def _remove_tab(self, tab, *, add_undo=True):
        """Remove a tab from the tab list and delete it properly.

        Args:
            tab: The QWebView to be closed.
            add_undo: Whether the tab close can be undone.
        """
        idx = self.indexOf(tab)
        if idx == -1:
            raise TabDeletedError("tab {} is not contained in "
                                  "TabbedWidget!".format(tab))
        if tab is self._now_focused:
            self._now_focused = None
        if tab is objreg.get('last-focused-tab', None, scope='window',
                             window=self._win_id):
            objreg.delete('last-focused-tab', scope='window',
                          window=self._win_id)
        if tab.url().isValid():
            history_data = tab.history.serialize()
            if add_undo:
                entry = UndoEntry(tab.url(), history_data, idx)
                self._undo_stack.append(entry)
        elif tab.url().isEmpty():
            # There are some good reasons why a URL could be empty
            # (target="_blank" with a download, see [1]), so we silently ignore
            # this.
            # [1] https://github.com/The-Compiler/qutebrowser/issues/163
            pass
        else:
            # We display a warnings for URLs which are not empty but invalid -
            # but we don't return here because we want the tab to close either
            # way.
            urlutils.invalid_url_error(tab.url(), "saving tab")
        tab.shutdown()
        self.removeTab(idx)
        tab.deleteLater()

    def undo(self):
        """Undo removing of a tab."""
        # Remove unused tab which may be created after the last tab is closed
        last_close = config.get('tabs', 'last-close')
        use_current_tab = False
        if last_close in ['blank', 'startpage', 'default-page']:
            only_one_tab_open = self.count() == 1
            no_history = len(self.widget(0).history) == 1
            urls = {
                'blank': QUrl('about:blank'),
                'startpage': QUrl(config.get('general', 'startpage')[0]),
                'default-page': config.get('general', 'default-page'),
            }
            first_tab_url = self.widget(0).url()
            last_close_urlstr = urls[last_close].toString().rstrip('/')
            first_tab_urlstr = first_tab_url.toString().rstrip('/')
            last_close_url_used = first_tab_urlstr == last_close_urlstr
            use_current_tab = (only_one_tab_open and no_history and
                               last_close_url_used)

        url, history_data, idx = self._undo_stack.pop()

        if use_current_tab:
            self.openurl(url, newtab=False)
            newtab = self.widget(0)
        else:
            newtab = self.tabopen(url, background=False, idx=idx)

        newtab.history.deserialize(history_data)

    @pyqtSlot('QUrl', bool)
    def openurl(self, url, newtab):
        """Open a URL, used as a slot.

        Args:
            url: The URL to open as QUrl.
            newtab: True to open URL in a new tab, False otherwise.
        """
        qtutils.ensure_valid(url)
        if newtab or self.currentWidget() is None:
            self.tabopen(url, background=False)
        else:
            self.currentWidget().openurl(url)

    @pyqtSlot(int)
    def on_tab_close_requested(self, idx):
        """Close a tab via an index."""
        tab = self.widget(idx)
        if tab is None:
            log.webview.debug("Got invalid tab {} for index {}!".format(
                tab, idx))
            return
        self.close_tab(tab)

    @pyqtSlot(browsertab.AbstractTab)
    def on_window_close_requested(self, widget):
        """Close a tab with a widget given."""
        try:
            self.close_tab(widget)
        except TabDeletedError:
            log.webview.debug("Requested to close {!r} which does not "
                              "exist!".format(widget))

    @pyqtSlot('QUrl')
    @pyqtSlot('QUrl', bool)
    def tabopen(self, url=None, background=None, explicit=False, idx=None):
        """Open a new tab with a given URL.

        Inner logic for open-tab and open-tab-bg.
        Also connect all the signals we need to _filter_signals.

        Args:
            url: The URL to open as QUrl or None for an empty tab.
            background: Whether to open the tab in the background.
                        if None, the background-tabs setting decides.
            explicit: Whether the tab was opened explicitly.
                      If this is set, the new position might be different. With
                      the default settings we handle it like Chromium does:
                          - Tabs from clicked links etc. are to the right of
                            the current.
                          - Explicitly opened tabs are at the very right.
            idx: The index where the new tab should be opened.

        Return:
            The opened WebView instance.
        """
        if url is not None:
            qtutils.ensure_valid(url)
        log.webview.debug("Creating new tab with URL {}".format(url))
        if config.get('tabs', 'tabs-are-windows') and self.count() > 0:
            from qutebrowser.mainwindow import mainwindow
            window = mainwindow.MainWindow()
            window.show()
            tabbed_browser = objreg.get('tabbed-browser', scope='window',
                                        window=window.win_id)
            return tabbed_browser.tabopen(url, background, explicit)

        tab = browsertab.create(win_id=self._win_id, parent=self)
        self._connect_tab_signals(tab)

        if idx is None:
            idx = self._get_new_tab_idx(explicit)
        self.insertTab(idx, tab, "")

        if url is not None:
            tab.openurl(url)
        if background is None:
            background = config.get('tabs', 'background-tabs')
        if background:
            self.tab_index_changed.emit(self.currentIndex(), self.count())
        else:
            self.setCurrentWidget(tab)
        tab.show()
        self.new_tab.emit(tab, idx)
        return tab

    def _get_new_tab_idx(self, explicit):
        """Get the index of a tab to insert.

        Args:
            explicit: Whether the tab was opened explicitly.

        Return:
            The index of the new tab.
        """
        if explicit:
            pos = config.get('tabs', 'new-tab-position-explicit')
        else:
            pos = config.get('tabs', 'new-tab-position')
        if pos == 'prev':
            idx = self._tab_insert_idx_left
            # On first sight, we'd think we have to decrement
            # self._tab_insert_idx_left here, as we want the next tab to be
            # *before* the one we just opened. However, since we opened a tab
            # *before* the currently focused tab, indices will shift by
            # 1 automatically.
        elif pos == 'next':
            idx = self._tab_insert_idx_right
            self._tab_insert_idx_right += 1
        elif pos == 'first':
            idx = 0
        elif pos == 'last':
            idx = -1
        else:
            raise ValueError("Invalid new-tab-position '{}'.".format(pos))
        log.webview.debug("new-tab-position {} -> opening new tab at {}, "
                          "next left: {} / right: {}".format(
                              pos, idx, self._tab_insert_idx_left,
                              self._tab_insert_idx_right))
        return idx

    @config.change_filter('tabs', 'show-favicons')
    def update_favicons(self):
        """Update favicons when config was changed."""
        show = config.get('tabs', 'show-favicons')
        tabs_are_wins = config.get('tabs', 'tabs-are-windows')
        for i, tab in enumerate(self.widgets()):
            if show:
                self.setTabIcon(i, tab.icon())
                if tabs_are_wins:
                    self.window().setWindowIcon(tab.icon())
            else:
                self.setTabIcon(i, QIcon())
                if tabs_are_wins:
                    self.window().setWindowIcon(self.default_window_icon)

    @pyqtSlot()
    def on_load_started(self, tab):
        """Clear icon and update title when a tab started loading.

        Args:
            tab: The tab where the signal belongs to.
        """
        try:
            idx = self._tab_index(tab)
        except TabDeletedError:
            # We can get signals for tabs we already deleted...
            return
        self.update_tab_title(idx)
        if tab.data.keep_icon:
            tab.data.keep_icon = False
        else:
            self.setTabIcon(idx, QIcon())
            if (config.get('tabs', 'tabs-are-windows') and
                    config.get('tabs', 'show-favicons')):
                self.window().setWindowIcon(self.default_window_icon)
        if idx == self.currentIndex():
            self.update_window_title()

    @pyqtSlot()
    def on_cur_load_started(self):
        """Leave insert/hint mode when loading started."""
        modeman.maybe_leave(self._win_id, usertypes.KeyMode.insert,
                            'load started')
        modeman.maybe_leave(self._win_id, usertypes.KeyMode.hint,
                            'load started')

    @pyqtSlot(browsertab.AbstractTab, str)
    def on_title_changed(self, tab, text):
        """Set the title of a tab.

        Slot for the title_changed signal of any tab.

        Args:
            tab: The WebView where the title was changed.
            text: The text to set.
        """
        if not text:
            log.webview.debug("Ignoring title change to '{}'.".format(text))
            return
        try:
            idx = self._tab_index(tab)
        except TabDeletedError:
            # We can get signals for tabs we already deleted...
            return
        log.webview.debug("Changing title for idx {} to '{}'".format(
            idx, text))
        self.set_page_title(idx, text)
        if idx == self.currentIndex():
            self.update_window_title()

    @pyqtSlot(browsertab.AbstractTab, QUrl)
    def on_url_changed(self, tab, url):
        """Set the new URL as title if there's no title yet.

        Args:
            tab: The WebView where the title was changed.
            url: The new URL.
        """
        try:
            idx = self._tab_index(tab)
        except TabDeletedError:
            # We can get signals for tabs we already deleted...
            return
        if not self.page_title(idx):
            self.set_page_title(idx, url.toDisplayString())

    @pyqtSlot(browsertab.AbstractTab, QIcon)
    def on_icon_changed(self, tab, icon):
        """Set the icon of a tab.

        Slot for the iconChanged signal of any tab.

        Args:
            tab: The WebView where the title was changed.
            icon: The new icon
        """
        if not config.get('tabs', 'show-favicons'):
            return
        try:
            idx = self._tab_index(tab)
        except TabDeletedError:
            # We can get signals for tabs we already deleted...
            return
        self.setTabIcon(idx, icon)
        if config.get('tabs', 'tabs-are-windows'):
            self.window().setWindowIcon(icon)

    @pyqtSlot(usertypes.KeyMode)
    def on_mode_left(self, mode):
        """Give focus to current tab if command mode was left."""
        if mode in [usertypes.KeyMode.command, usertypes.KeyMode.prompt,
                    usertypes.KeyMode.yesno]:
            widget = self.currentWidget()
            log.modes.debug("Left status-input mode, focusing {!r}".format(
                widget))
            if widget is None:
                return
            widget.setFocus()

    def load_prepared_history(self, idx):
        tab = self.widget(idx)
        if tab.history_prepared:
            tab.history.load_items(tab.history_prepared)
            tab.history_prepared = []

    @pyqtSlot(int)
    def on_current_changed(self, idx):
        """Set last-focused-tab and leave hinting mode when focus changed."""
        if idx == -1 or self.shutting_down:
            # closing the last tab (before quitting) or shutting down
            return
        if (len(self.previous_tabs_stack) < 2):
            self.previous_tabs_stack.append(self.currentIndex())
        else:
            self.previous_tabs_stack[0] = self.previous_tabs_stack[1]
            self.previous_tabs_stack[1] = self.currentIndex()
        tab = self.widget(idx)
<<<<<<< HEAD
        self.load_prepared_history(idx)
=======
        if tab is None:
            log.webview.debug("on_current_changed got called with invalid "
                              "index {}".format(idx))
            return

>>>>>>> ac2df2f2
        log.modes.debug("Current tab changed, focusing {!r}".format(tab))
        tab.setFocus()
        for mode in [usertypes.KeyMode.hint, usertypes.KeyMode.insert,
                     usertypes.KeyMode.caret, usertypes.KeyMode.passthrough]:
            modeman.maybe_leave(self._win_id, mode, 'tab changed')
        if self._now_focused is not None:
            objreg.register('last-focused-tab', self._now_focused, update=True,
                            scope='window', window=self._win_id)
        self._now_focused = tab
        self.current_tab_changed.emit(tab)
        QTimer.singleShot(0, self.update_window_title)
        self._tab_insert_idx_left = self.currentIndex()
        self._tab_insert_idx_right = self.currentIndex() + 1

    @pyqtSlot()
    def on_cmd_return_pressed(self):
        """Set focus when the commandline closes."""
        log.modes.debug("Commandline closed, focusing {!r}".format(self))

    def on_load_progress(self, tab, perc):
        """Adjust tab indicator on load progress."""
        try:
            idx = self._tab_index(tab)
        except TabDeletedError:
            # We can get signals for tabs we already deleted...
            return
        start = config.get('colors', 'tabs.indicator.start')
        stop = config.get('colors', 'tabs.indicator.stop')
        system = config.get('colors', 'tabs.indicator.system')
        color = utils.interpolate_color(start, stop, perc, system)
        self.set_tab_indicator_color(idx, color)
        self.update_tab_title(idx)
        if idx == self.currentIndex():
            self.update_window_title()

    def on_load_finished(self, tab, ok):
        """Adjust tab indicator when loading finished."""
        try:
            idx = self._tab_index(tab)
        except TabDeletedError:
            # We can get signals for tabs we already deleted...
            return
        if ok:
            start = config.get('colors', 'tabs.indicator.start')
            stop = config.get('colors', 'tabs.indicator.stop')
            system = config.get('colors', 'tabs.indicator.system')
            color = utils.interpolate_color(start, stop, 100, system)
        else:
            color = config.get('colors', 'tabs.indicator.error')
        self.set_tab_indicator_color(idx, color)
        self.update_tab_title(idx)
        if idx == self.currentIndex():
            self.update_window_title()

    @pyqtSlot()
    def on_scroll_pos_changed(self):
        """Update tab and window title when scroll position changed."""
        idx = self.currentIndex()
        if idx == -1:
            # (e.g. last tab removed)
            log.webview.debug("Not updating scroll position because index is "
                              "-1")
            return
        self.update_window_title()
        self.update_tab_title(idx)

    def resizeEvent(self, e):
        """Extend resizeEvent of QWidget to emit a resized signal afterwards.

        Args:
            e: The QResizeEvent
        """
        super().resizeEvent(e)
        self.resized.emit(self.geometry())

    def wheelEvent(self, e):
        """Override wheelEvent of QWidget to forward it to the focused tab.

        Args:
            e: The QWheelEvent
        """
        if self._now_focused is not None:
            self._now_focused.wheelEvent(e)
        else:
            e.ignore()

    def set_mark(self, key):
        """Set a mark at the current scroll position in the current tab.

        Args:
            key: mark identifier; capital indicates a global mark
        """
        # strip the fragment as it may interfere with scrolling
        try:
            url = self.current_url().adjusted(QUrl.RemoveFragment)
        except qtutils.QtValueError:
            # show an error only if the mark is not automatically set
            if key != "'":
                message.error("Failed to set mark: url invalid")
            return
        point = self.currentWidget().scroller.pos_px()

        if key.isupper():
            self._global_marks[key] = point, url
        else:
            if url not in self._local_marks:
                self._local_marks[url] = {}
            self._local_marks[url][key] = point

    def jump_mark(self, key):
        """Jump to the mark named by `key`.

        Args:
            key: mark identifier; capital indicates a global mark
        """
        try:
            # consider urls that differ only in fragment to be identical
            urlkey = self.current_url().adjusted(QUrl.RemoveFragment)
        except qtutils.QtValueError:
            urlkey = None

        tab = self.currentWidget()

        if key.isupper():
            if key in self._global_marks:
                point, url = self._global_marks[key]

                def callback(ok):
                    if ok:
                        self.cur_load_finished.disconnect(callback)
                        tab.scroller.to_point(point)

                self.openurl(url, newtab=False)
                self.cur_load_finished.connect(callback)
            else:
                message.error("Mark {} is not set".format(key))
        elif urlkey is None:
            message.error("Current URL is invalid!")
        elif urlkey in self._local_marks and key in self._local_marks[urlkey]:
            point = self._local_marks[urlkey][key]

            # save the pre-jump position in the special ' mark
            # this has to happen after we read the mark, otherwise jump_mark
            # "'" would just jump to the current position every time
            self.set_mark("'")

            tab.scroller.to_point(point)
        else:
            message.error("Mark {} is not set".format(key))<|MERGE_RESOLUTION|>--- conflicted
+++ resolved
@@ -572,16 +572,13 @@
         else:
             self.previous_tabs_stack[0] = self.previous_tabs_stack[1]
             self.previous_tabs_stack[1] = self.currentIndex()
+        self.load_prepared_history(idx)
         tab = self.widget(idx)
-<<<<<<< HEAD
-        self.load_prepared_history(idx)
-=======
         if tab is None:
             log.webview.debug("on_current_changed got called with invalid "
                               "index {}".format(idx))
             return
 
->>>>>>> ac2df2f2
         log.modes.debug("Current tab changed, focusing {!r}".format(tab))
         tab.setFocus()
         for mode in [usertypes.KeyMode.hint, usertypes.KeyMode.insert,
