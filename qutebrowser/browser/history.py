# vim: ft=python fileencoding=utf-8 sts=4 sw=4 et:

# Copyright 2015 Florian Bruhin (The Compiler) <mail@qutebrowser.org>
#
# This file is part of qutebrowser.
#
# qutebrowser is free software: you can redistribute it and/or modify
# it under the terms of the GNU General Public License as published by
# the Free Software Foundation, either version 3 of the License, or
# (at your option) any later version.
#
# qutebrowser is distributed in the hope that it will be useful,
# but WITHOUT ANY WARRANTY; without even the implied warranty of
# MERCHANTABILITY or FITNESS FOR A PARTICULAR PURPOSE.  See the
# GNU General Public License for more details.
#
# You should have received a copy of the GNU General Public License
# along with qutebrowser.  If not, see <http://www.gnu.org/licenses/>.

"""Simple history which gets written to disk."""

import time
import collections

from PyQt5.QtCore import pyqtSignal, QUrl
from PyQt5.QtWebKit import QWebHistoryInterface

from qutebrowser.utils import utils, objreg, standarddir
from qutebrowser.config import config
from qutebrowser.misc import lineparser


class HistoryEntry:

    """A single entry in the web history.

    Attributes:
        atime: The time the page was accessed.
        url: The URL which was accessed as QUrl.
        url_string: The URL which was accessed as string.
    """

    def __init__(self, atime, url):
        self.atime = float(atime)
        self.url = QUrl(url)
        self.url_string = url

    def __repr__(self):
        return utils.get_repr(self, constructor=True, atime=self.atime,
                              url=self.url.toDisplayString())

    def __str__(self):
        return '{} {}'.format(int(self.atime), self.url_string)

    @classmethod
    def from_str(cls, s):
        """Get a history based on a 'TIME URL' string."""
        return cls(*s.split(' ', maxsplit=1))


class WebHistory(QWebHistoryInterface):

    """A QWebHistoryInterface which supports being written to disk.

    Attributes:
        _lineparser: The AppendLineParser used to save the history.
        _history_dict: An OrderedDict of URLs read from the on-disk history.
        _new_history: A list of HistoryEntry items of the current session.
        _saved_count: How many HistoryEntries have been written to disk.

    Signals:
        item_about_to_be_added: Emitted before a new HistoryEntry is added.
                                arg: The new HistoryEntry.
        item_added: Emitted after a new HistoryEntry is added.
                    arg: The new HistoryEntry.
    """

    item_about_to_be_added = pyqtSignal(HistoryEntry)
    item_added = pyqtSignal(HistoryEntry)

    def __init__(self, parent=None):
        super().__init__(parent)
        self._lineparser = lineparser.AppendLineParser(
            standarddir.data(), 'history', parent=self)
        self._history_dict = collections.OrderedDict()
        with self._lineparser.open():
            for line in self._lineparser:
<<<<<<< HEAD
                data = line.strip().split(maxsplit=1)
                if not data:
                    # empty line
                    continue
                _time, url = data
                self._old_urls.add(url)
=======
                atime, url = line.rstrip().split(maxsplit=1)
                # This de-duplicates history entries; only the latest
                # entry for each URL is kept. If you want to keep
                # information about previous hits change the items in
                # old_urls to be lists or change HistoryEntry to have a
                # list of atimes.
                self._history_dict[url] = HistoryEntry(atime, url)
                self._history_dict.move_to_end(url)
>>>>>>> 59bbca9b
        self._new_history = []
        self._saved_count = 0
        objreg.get('save-manager').add_saveable(
            'history', self.save, self.item_added)

    def __repr__(self):
        return utils.get_repr(self, length=len(self))

    def __getitem__(self, key):
        return self._new_history[key]

    def __iter__(self):
        return iter(self._history_dict.values())

    def __len__(self):
        return len(self._history_dict)

    def get_recent(self):
        """Get the most recent history entries."""
        old = self._lineparser.get_recent()
        return old + [str(e) for e in self._new_history]

    def save(self):
        """Save the history to disk."""
        new = (str(e) for e in self._new_history[self._saved_count:])
        self._lineparser.new_data = new
        self._lineparser.save()
        self._saved_count = len(self._new_history)

    def addHistoryEntry(self, url_string):
        """Called by WebKit when an URL should be added to the history.

        Args:
            url_string: An url as string to add to the history.
        """
        if not config.get('general', 'private-browsing'):
            entry = HistoryEntry(time.time(), url_string)
            self.item_about_to_be_added.emit(entry)
            self._new_history.append(entry)
            self._history_dict[url_string] = entry
            self._history_dict.move_to_end(url_string)
            self.item_added.emit(entry)

    def historyContains(self, url_string):
        """Called by WebKit to determine if an URL is contained in the history.

        Args:
            url_string: The URL (as string) to check for.

        Return:
            True if the url is in the history, False otherwise.
        """
        return url_string in self._history_dict


def init():
    """Initialize the web history."""
    history = WebHistory()
    objreg.register('web-history', history)
    QWebHistoryInterface.setDefaultInterface(history)<|MERGE_RESOLUTION|>--- conflicted
+++ resolved
@@ -85,15 +85,11 @@
         self._history_dict = collections.OrderedDict()
         with self._lineparser.open():
             for line in self._lineparser:
-<<<<<<< HEAD
-                data = line.strip().split(maxsplit=1)
+                data = line.rstrip().split(maxsplit=1)
                 if not data:
                     # empty line
                     continue
-                _time, url = data
-                self._old_urls.add(url)
-=======
-                atime, url = line.rstrip().split(maxsplit=1)
+                atime, url = data
                 # This de-duplicates history entries; only the latest
                 # entry for each URL is kept. If you want to keep
                 # information about previous hits change the items in
@@ -101,7 +97,6 @@
                 # list of atimes.
                 self._history_dict[url] = HistoryEntry(atime, url)
                 self._history_dict.move_to_end(url)
->>>>>>> 59bbca9b
         self._new_history = []
         self._saved_count = 0
         objreg.get('save-manager').add_saveable(
